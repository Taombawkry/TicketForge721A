--- conflicted
+++ resolved
@@ -13,8 +13,6 @@
 
             <p>Choose how you are displayed.</p>
           </div>
-
-<<<<<<< HEAD
           <Input type="input" state="active" label="Username" />
 
           <div className="w-fit">
@@ -23,38 +21,6 @@
             </Buttons>
           </div>
         </section>
-=======
-
-function ProfileSettings() {
-  return (
-    <div className="m-6 lg:mx-[20%] space-y-8">
-      <form className="space-y-4 md:grid md:grid-cols-2 md:gap-20">
-        <section className="space-y-4">
-          <div className="space-y-1">
-            <h3 className='font-inter'>Your Profile</h3>
-
-            <p>Choose how you are displayed.</p>
-          </div>
-      
-          <Input
-            type="input"
-            state="active"
-            label="Username"
-            
-          />
-
-<div className='w-fit'>
-<Buttons
-            type="primary"
-            size="small"
-          >
-            Save changes
-          </Buttons>
-</div>
-         
-        </section>
-       
->>>>>>> 64667830
       </form>
 
       <Line />
@@ -75,29 +41,15 @@
               </p>
             </div>
             <Input type="input" state="active" />
-<<<<<<< HEAD
             <div className="w-fit">
               <Buttons type="primary" size="small">
                 Update
               </Buttons>
             </div>
-=======
-            <div className='w-fit'>
-            <Buttons type="primary" size="small">
-              Update
-            </Buttons>
-            </div>
-           
->>>>>>> 64667830
           </div>
         </Container>
       </form>
       <Line />
-<<<<<<< HEAD
-
-=======
-      
->>>>>>> 64667830
       <form className="space-y-4">
         <div className="space-y-1">
           <h3>Password</h3>
@@ -117,20 +69,11 @@
                 </p>
               </div>
               <Input type="input" state="active" />
-<<<<<<< HEAD
               <div className="w-fit">
                 <Buttons type="primary" size="small">
                   Change password
                 </Buttons>
               </div>
-=======
-              <div className='w-fit'>
-              <Buttons type="primary" size="small">
-                Change password
-              </Buttons>
-              </div>
-              
->>>>>>> 64667830
             </div>
           </div>
         </Container>
@@ -142,23 +85,11 @@
 
           <p>you can permanently delete your account at any time.</p>
         </div>
-<<<<<<< HEAD
         <div className="w-fit">
           <Buttons type="primary" size="small">
             Delete my account
           </Buttons>
         </div>
-=======
-        <div className='w-fit'>
-        <Buttons
-          type="primary"
-          size="small"
-        >
-          Delete my account
-        </Buttons>
-        </div>
-      
->>>>>>> 64667830
       </form>
     </div>
   );
