--- conflicted
+++ resolved
@@ -8,13 +8,8 @@
   type?: 'primary' | 'secondary' | 'tartary' | 'subTartary'; // The style type of the button, default is 'primary'
   size?: 'large' | 'small'; // The size of the button, default is 'small'
   active?: boolean; // The state of the button, default is false (inactive)
-<<<<<<< HEAD
-  isConnectButton?: boolean; 
-  onClick?:any// Indicates if this button should be the Connect Wallet button
-=======
   isConnectButton?: boolean;
   onClick?: any, // Indicates if this button should be the Connect Wallet button
->>>>>>> ef38c2d5
 }
 
 /**
