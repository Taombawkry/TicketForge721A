'use client';
import { Bars3Icon, XMarkIcon } from '@heroicons/react/24/outline';
import React, { useState } from 'react';
import { usePathname } from 'next/navigation';
import Buttons from '../button/Butons';
import { useAccount } from 'wagmi';
import { ConnectKitButton } from 'connectkit';
import Link from 'next/link';
import { useSession } from 'next-auth/react';


/**
 * PrimaryNav component represents the main navigation bar for the application.
 * It includes navigation links, action buttons, and a responsive menu for smaller screens.
 */


const PrimaryNav: React.FC = () => {
  const session = useSession();

  // Navigation items for the main nav bar
  const items: { name: string; link: string }[] = [
    { name: 'Blog', link: '/blog' },
    { name: 'Partners', link: '/partners' },
    { name: 'Support Us', link: '/donate' },
    { name: 'Distributions', link: '/distribution' },
  ];

  // Menu items for the responsive nav menu
  const menuItems: {
    title: string;
    items: { name: string; link: string }[];
  }[] = [
    {
      title: 'Pages',
      items: [
        { name: 'Blog', link: '/blog' },
        { name: 'Partners', link: '/partners' },
        { name: 'Support Us', link: '/donate' },
      ],
    },
    {
      title: 'Dashboard',
      items: [{ name: 'Distribution', link: '/distribution' }],
    },
    {
      title: 'Settings',
      items: [
        { name: 'Profile', link: '/profile' },
        { name: 'Log Out', link: '/auth-sign-in' },
      ],
    },
  ];

  // State to manage the open/close state of the responsive menu
  const [openMenu, setOpenMenu] = useState<boolean>(false);

  // Get the current pathname to highlight the active link
  const pathname = usePathname();
  const { address } = useAccount();

  return (
    <nav className="w-full">
      <ul className="fixed top-0 inset-x-0 px-6 py-4 lg:px-28 lg:py-6 flex flex-row justify-between items-center border-b border-primary-900-5 text-primary-900 z-10 bg-white">
        <li>
          <a href="/">
            <h2>
              <span className="text-primary-400">Summit</span>Share
            </h2>
          </a>
        </li>
        <li className="sm:block hidden md:hidden lg:block">
          <ul className="flex flex-row gap-6 text-p1-m text-primary-100">
            {items.map((item, index) => (
              <li
                key={index}
                className={`hover:text-primary-600 hover:underline underline-offset-[0.625rem] cursor-pointer ${
                  pathname === item.link &&
                  'text-primary-600 underline underline-offset-[0.625rem]'
                }`}
              >
                <a href={item.link}>{item.name}</a>
              </li>
            ))}
          </ul>
        </li>
        <li className="sm:block hidden md:hidden lg:block w-fit">
          <ul className="flex flex-row gap-4">
            <li>
              <ConnectKitButton />
            </li>
            <li>
              <Link href="/auth-sign-in">
                {' '}
                <Buttons type="secondary" size="small">
<<<<<<< HEAD
                  {session.data?.token ? 'Sign out' : 'Sign in'}
=======
                  {session.status ? 'Sign In' : 'Sign In'}
>>>>>>> ef38c2d5
                </Buttons>
              </Link>
            </li>
          </ul>
        </li>
        <li onClick={() => setOpenMenu(!openMenu)} className="lg:hidden">
          <Bars3Icon className="w-4" />
        </li>
        <nav
          className={`fixed inset-y-0 left-0 w-[70%] md:w-[40%] bg-white z-50 transform border-r border-primary-900-5 ${
            openMenu ? 'translate-x-0' : '-translate-x-full'
          } transition-transform duration-300 ease-in-out`}
        >
          <div className="border-b border-primary-900-5 py-4">
            <div className="px-6 flex flex-row justify-between text-primary-900">
              <h2 className="text-primary-400">Menu</h2>
              <XMarkIcon
                onClick={() => setOpenMenu(!openMenu)}
                className="w-4 cursor-pointer"
              />
            </div>
          </div>
          <ul className="px-6 py-4 mt-12 max-h-[80%] flex flex-col gap-12 justify-between overflow-y-auto">
            {menuItems.map((menu, index) => (
              <li
                key={index}
                className={`space-y-4 py-2 ${
                  index !== menuItems.length - 1
                    ? 'border-b border-primary-900-5'
                    : ''
                }`}
              >
                <h4 className="font-normal text-primary-100">{menu.title}</h4>
                <ul className="space-y-1">
                  {menu.items.map((subItem, subIndex) => (
                    <li
                      key={subIndex}
                      className={`text-[1.25rem] text-primary-700 font-normal ${
                        pathname === subItem.link && 'text-primary-400'
                      }`}
                    >
                      <a href={subItem.link}>{subItem.name}</a>
                    </li>
                  ))}
                </ul>
              </li>
            ))}
            <li>
              <ConnectKitButton />
            </li>
          </ul>
        </nav>
      </ul>
    </nav>
  );
};

export default PrimaryNav;<|MERGE_RESOLUTION|>--- conflicted
+++ resolved
@@ -93,11 +93,7 @@
               <Link href="/auth-sign-in">
                 {' '}
                 <Buttons type="secondary" size="small">
-<<<<<<< HEAD
                   {session.data?.token ? 'Sign out' : 'Sign in'}
-=======
-                  {session.status ? 'Sign In' : 'Sign In'}
->>>>>>> ef38c2d5
                 </Buttons>
               </Link>
             </li>
