--- conflicted
+++ resolved
@@ -2,7 +2,6 @@
 import { CheckCircleIcon, XCircleIcon } from '@heroicons/react/24/outline'
 import React from 'react'
 
-<<<<<<< HEAD
 const getExcerpt = (content: string, length: number = 100): string => {
   return content.length > length
     ? content.substring(0, length) + '...'
@@ -65,23 +64,3 @@
 };
 
 export default BlogList;
-=======
-function Success() {
-  return (
-    <div className='bg-stone-900/50 fixed inset-0 flex items-center justify-center'>
-  <div className='border w-[90%] md:w-[30%] rounded-[0.5rem] bg-white space-y-6 text-center flex flex-col items-center p-6'> 
-    <div className='space-y-2'>
-    <h1 >Woohoo!</h1>
-    <p>you payment has been successful</p>
-    </div>
-   {/* <XCircleIcon className='text-red-500 w-32'/> */}
-   <CheckCircleIcon className="w-32 text-green-500"/>
-   <Buttons type="secondary" size="small">Done</Buttons>
-    </div>
-    </div>
-  
-  )
-}
-
-export default Success
->>>>>>> 64667830
