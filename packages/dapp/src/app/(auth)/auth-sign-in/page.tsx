--- conflicted
+++ resolved
@@ -22,12 +22,11 @@
     });
 
     if (response?.status !== 200) {
-      // @ts-ignore
-      setStatus(response.status);
+      setStatus(response?.status);
       setIsVisible(true);
       const timer = setTimeout(() => {
         setIsVisible(false);
-      }, 4000); // 4 seconds
+      }, 4000);
 
       return () => clearTimeout(timer);
     }
@@ -41,7 +40,7 @@
       setIsVisible(true);
       const timer = setTimeout(() => {
         setIsVisible(false);
-      }, 4000); // 4 seconds
+      }, 4000);
 
       return () => clearTimeout(timer);
     }
@@ -51,58 +50,6 @@
     <main className="h-screen flex flex-col justify-end items-center bg-[url('https://images.unsplash.com/photo-1606885118474-c8baf907e998?w=1000&auto=format&fit=crop&q=60&ixlib=rb-4.0.3&ixid=M3wxMjA3fDB8MHxzZWFyY2h8Mnx8YWZyaWNhbiUyMGFydHxlbnwwfHwwfHx8MA%3D%3D')] bg-cover bg-center md:flex-row">
       <div className="bg-gray-950/35 fixed inset-0"></div>
 
-<<<<<<< HEAD
-        <form action="" className="space-y-[48px]">
-          <section className="space-y-4">
-            <Inputs
-              type="input"
-              state="active"
-              label="Email"
-              value={email}
-              onChange={(value) => setEmail(value)}
-            />
-            <Inputs
-              type="input"
-              state="active"
-              label="Password"
-              value={password}
-              onChange={(value) => setPassword(value)}
-            />
-          </section>
-        </form>
-      </section>
-
-      <section className="relative text-center space-y-6">
-        <Buttons type="primary" size="large" onClick={onSubmit}>
-          Sign into my account
-        </Buttons>
-        <p>
-          By continuing you accept our standard{' '}
-          <a className="underline" href="">
-            terms and conditions
-          </a>{' '}
-          and{' '}
-          <a className="underline" href="">
-            our privacy policy
-          </a>
-          .
-        </p>
-        <p>
-          I don’t have an account{' '}
-          <a className="underline" href="/auth-register">
-            Register
-          </a>
-        </p>
-        <div
-          className={`bg-red-500 border w-[90%] rounded-md p-3 absolute right-5 z-10 transition-transform duration-500 border-red-300 text-center ${
-            isVisible ? 'translate-y-0 bottom-5' : 'translate-y-full -bottom-20'
-          }`}
-        >
-          <p className="text-sm text-white font-semibold">wrong password or email</p>
-        </div>
-      </section>
-    </div>
-=======
       <div className="flex flex-col justify-between px-6 py-10 bg-white h-screen md:w-[50%] lg:w-[30%] md:float-right z-10">
         <nav className="w-full flex flex-row justify-end items-center">
           <Link href="/">Exit</Link>
@@ -110,8 +57,7 @@
 
         <section className="space-y-6">
           <header className="text-center space-y-2">
-
-          <div className="relative mx-auto h-12 w-12">
+            <div className="relative mx-auto h-12 w-12">
               <Image
                 src="https://summitshare3.s3.eu-north-1.amazonaws.com/IMG_3157.PNG"
                 alt="Logo"
@@ -120,7 +66,6 @@
                 style={{ objectFit: 'contain' }}
               />
             </div>
-
             <h2>Sign in</h2>
             <p>Learn about the history you love!</p>
           </header>
@@ -145,8 +90,8 @@
           </form>
         </section>
 
-        <section className="text-center space-y-6">
-          <div onClick={() => onSubmit()} className="w-full">
+        <section className="relative text-center space-y-6">
+          <div onClick={onSubmit} className="w-full">
             <Buttons type="primary" size="large">
               Sign into my account
             </Buttons>
@@ -163,15 +108,21 @@
             .
           </p>
           <p>
-            I don’t have an account{' '}
+            I don't have an account{' '}
             <a className="underline" href="/auth-register">
               Register
             </a>
           </p>
+          <div
+            className={`bg-red-500 border w-[90%] rounded-md p-3 absolute right-5 z-10 transition-transform duration-500 border-red-300 text-center ${
+              isVisible ? 'translate-y-0 bottom-5' : 'translate-y-full -bottom-20'
+            }`}
+          >
+            <p className="text-sm text-white font-semibold">wrong password or email</p>
+          </div>
         </section>
       </div>
     </main>
->>>>>>> ef38c2d5
   );
 }
 
